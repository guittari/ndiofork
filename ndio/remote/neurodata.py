from __future__ import absolute_import
import requests
import h5py
import os
import numpy
try:
    from io import StringIO
except ImportError:
    from cStringIO import StringIO
import zlib
import tempfile

from .Remote import Remote
from .errors import *
import ndio.ramon as ramon
from six.moves import range

DEFAULT_HOSTNAME = "openconnecto.me"
DEFAULT_PROTOCOL = "http"


class neurodata(Remote):

    # SECTION:
    # Enumerables

    IMAGE = IMG = 'image'
    ANNOTATION = ANNO = 'annotation'

    def __init__(self, hostname=DEFAULT_HOSTNAME, protocol=DEFAULT_PROTOCOL):
        super(neurodata, self).__init__(hostname, protocol)

    def ping(self):
        return super(neurodata, self).ping('public_tokens/')

    def url(self, suffix=""):
        return super(neurodata, self).url('/ocp/ca/' + suffix)

    def __repr__(self):
        """
        Returns a string representation that can be used to reproduce this
        instance. `eval(repr(this))` should return an identical copy.

        Arguments:
            None

        Returns:
            str: Representation of reproducible instance.
        """
        return "ndio.remote.neurodata('{}', '{}')".format(
            self.hostname,
            self.protocol
        )

    # SECTION:
    # Metadata

    def get_public_tokens(self):
        """
        Get a list of public tokens available on this server.

        Arguments:
            None

        Returns:
            str[]: list of public tokens
        """
        r = requests.get(self.url() + "public_tokens/")
        return r.json()

    def get_public_datasets(self):
        """
        NOTE: VERY SLOW!
        Gets a list of public datasets. Different than public tokens!

        Arguments:
            None

        Returns:
            str[]: list of public datasets
        """
        return list(self.get_public_datasets_and_tokens().keys())

    def get_public_datasets_and_tokens(self):
        """
        NOTE: VERY SLOW!
        Gets a dictionary relating key:dataset to value:[tokens] that rely
        on that dataset.

        Arguments:
            None

        Returns:
            dict: relating key:dataset to value:[tokens]
        """
        datasets = {}
        tokens = self.get_public_tokens()
        for t in tokens:
            dataset = self.get_token_dataset(t)
            if dataset in datasets:
                datasets[dataset].append(t)
            else:
                datasets[dataset] = [t]
        return datasets

    def get_token_dataset(self, token):
        """
        Get the dataset for a given token.

        Arguments:
            token (str): The token to inspect

        Returns:
            str: The name of the dataset
        """
        return self.get_proj_info(token)['dataset']['description']

    def get_proj_info(self, token):
        """
        Returns the project info for a given token.

        Arguments:
            token (str): Token to return information for

        Returns:
            JSON: representation of proj_info
        """
        r = requests.get(self.url() + "{}/info/".format(token))
        return r.json()

    def get_token_info(self, token):
        """
        An alias for get_proj_info.
        """
        return self.get_proj_info(token)

    def get_channels(self, token):
        """
        Wraps get_proj_info to return a dictionary of just the channels of
        a given project.

        Arguments:
            token (str): Token to return channels for

        Returns:
            JSON: dictionary of channels.
        """
        return self.get_proj_info(token)['channels']

    def get_image_size(self, token, resolution=0):
        """
        Returns the size of the volume (3D). Convenient for when you want
        to download the entirety of a dataset.

        Arguments:
            token (str): The token for which to find the dataset image bounds
            resolution (int : 0): The resolution at which to get image bounds.
                Defaults to 0, to get the largest area available.

        Returns:
            int[3]: The size of the bounds. Should == get_volume.shape

        Raises:
            RemoteDataNotFoundError: If the token is invalid, or if the
                metadata at that resolution is unavailable in projinfo.
        """
        info = self.get_token_info(token)
        res = str(resolution)
        if res not in info['dataset']['imagesize']:
            raise RemoteDataNotFoundError("Resolution " + res +
                                          " is not available.")
        return info['dataset']['imagesize'][str(resolution)]

    def get_image_offset(self, token, resolution=0):
        """
        Gets the image offset for a given token at a given resolution. For
        instance, the `kasthuri11` dataset starts at (0, 0, 1), so its 1850th
        slice is slice 1850, not 1849. When downloading a full dataset, the
        result of this function should be your x/y/z starts.

        Arguments:
            token (str): The token to inspect
            resolution (int : 0): The resolution at which to gather the offset

        Returns:
            int[3]: The origin of the dataset, as a list
        """
        info = self.get_token_info(token)
        res = str(resolution)
        if res not in info['dataset']['offset']:
            raise RemoteDataNotFoundError("Resolution " + res +
                                          " is not available.")
        return info['dataset']['offset'][str(resolution)]

    # SECTION:
    # Data Download

    def get_xy_slice(self, token, channel,
                     x_start, x_stop,
                     y_start, y_stop,
                     z_index,
                     resolution=0):
        """
        Return a binary-encoded, decompressed 2d image. You should
        specify a 'token' and 'channel' pair.  For image data, users
        should use the channel 'image.'

        Arguments:
            token (str): Token to identify data to download
            channel (str): Channel
            resolution (int): Resolution level
            Q_start (int):` The lower bound of dimension 'Q'
            Q_stop (int): The upper bound of dimension 'Q'
            z_index (int): The z-slice to image

        Returns:
            str: binary image data
        """
        im = self._get_cutout_no_chunking(token, channel, resolution,
                                          x_start, x_stop, y_start, y_stop,
                                          z_index, z_index+1)[0]
        return im

    def get_image(self, token, channel,
                  x_start, x_stop,
                  y_start, y_stop,
                  z_index,
                  resolution=0):
        """
        Alias for the `get_xy_slice` function for backwards compatibility.
        """
        return self.get_xy_slice(token, channel,
                                 x_start, x_stop,
                                 y_start, y_stop,
                                 z_index,
                                 resolution)

    def get_volume(self, token, channel,
                   x_start, x_stop,
                   y_start, y_stop,
                   z_start, z_stop,
                   resolution=1,
                   block_size=(256, 256, 16),
                   crop=False):
        """
        Get a RAMONVolume volumetric cutout from the neurodata server.

        Arguments:
            token (str): Token to identify data to download
            channel (str): Channel
            resolution (int): Resolution level
            Q_start (int):` The lower bound of dimension 'Q'
            Q_stop (int): The upper bound of dimension 'Q'
            block_size (int[3]): Block size of this dataset
            crop (bool): whether or not to crop the volume before returning it

        Returns:
            ndio.ramon.RAMONVolume: Downloaded data.

        Raises:
            NotImplementedError: If you try to crop... Sorry :(
        """

        size = (x_stop-x_start)*(y_stop-y_start)*(z_stop-z_start)
        volume = ramon.RAMONVolume()
        volume.xyz_offset = [x_start, y_start, z_start]
        volume.resolution = resolution
        volume.cutout = self.get_cutout(token, channel, x_start, x_stop,
                                        y_start, y_stop, z_start, z_stop,
                                        resolution=resolution)
        return volume

    def get_cutout(self, token, channel,
                   x_start, x_stop,
                   y_start, y_stop,
                   z_start, z_stop,
                   resolution=1,
                   block_size=(256, 256, 16)):
        """
        Get volumetric cutout data from the neurodata server.

        Arguments:
            token (str): Token to identify data to download
            channel (str): Channel
            resolution (int): Resolution level
            Q_start (int):` The lower bound of dimension 'Q'
            Q_stop (int): The upper bound of dimension 'Q'
            block_size (int[3]): Block size of this dataset

        Returns:
            numpy.ndarray: Downloaded data.
        """

        size = (x_stop-x_start)*(y_stop-y_start)*(z_stop-z_start)

        # For now, max out at 512MB
        if size < 1E9 / 2:
            return self._get_cutout_no_chunking(token, channel, resolution,
                                                x_start, x_stop,
                                                y_start, y_stop,
                                                z_start, z_stop)

        else:
            # Get an array-of-tuples of blocks to request.
            from ndio.utils.parallel import block_compute, snap_to_cube
            blocks = block_compute(x_start, x_stop,
                                   y_start, y_stop,
                                   z_start, z_stop)

            vol = numpy.zeros(((y_stop - y_start) + 1,
                              (x_stop - x_start) + 1,
                              (z_stop - z_start) + 1))
            for b in blocks:
                data = self._get_cutout_no_chunking(
                                     token, channel, resolution,
                                     b[0][0], b[0][1],
                                     b[1][0], b[1][1],
                                     b[2][0], b[2][1])
                data = numpy.rollaxis(data, 0, 3)
                vol[b[1][0]:b[1][1], b[0][0]:b[0][1], b[2][0]:b[2][1]] = data

            return vol

    def _get_cutout_no_chunking(self, token, channel, resolution,
                                x_start, x_stop, y_start, y_stop,
                                z_start, z_stop):
        url = self.url() + "{}/{}/hdf5/{}/{},{}/{},{}/{},{}/".format(
           token, channel, resolution,
           x_start, x_stop,
           y_start, y_stop,
           z_start, z_stop
        )
        req = requests.get(url)
        if req.status_code is not 200:
            raise IOError("Bad server response for {}: {}: {}".format(
                          url,
                          req.status_code,
                          req.text))

        with tempfile.NamedTemporaryFile() as tmpfile:
            tmpfile.write(req.content)
            tmpfile.seek(0)
            h5file = h5py.File(tmpfile.name, "r")
            return h5file.get(channel).get('CUTOUT')[:]
        raise IOError("Failed to make tempfile.")

    # SECTION:
    # Data Upload

    def post_cutout(self, token, channel,
                    x_start, x_stop,
                    y_start, y_stop,
                    z_start, z_stop,
                    data,
                    dtype='',
                    resolution=0,
                    roll_axis=True):
        """
        Post a cutout to the server.

        Arguments:
            token (str)
            channel (str)
            q_start (int)
            q_stop (int)
            data:           A numpy array of data. Pass in (x, y, z)
            resolution:     Default resolution of the data
            roll_axis:      Default True. Pass False if you're supplying data
                            in (z, x, y) order.
            dtype:          Pass in datatype if you know it. Otherwise we'll
                            check the projinfo.
        Returns:
            bool: True on success

        Raises:
            RemoteDataUploadError if there's an issue during upload.
        """

        datatype = self.get_proj_info(token)['channels'][channel]['datatype']
        if data.dtype.name != datatype:
            data = data.astype(datatype)

        if roll_axis:
            # put the z-axis first
            data = numpy.rollaxis(data, 2)

        data = numpy.expand_dims(data, axis=0)
        tempfile = StringIO()
        numpy.save(tempfile, data)

        compressed = zlib.compress(tempfile.getvalue())

        url = self.url() + "{}/{}/npz/{}/{},{}/{},{}/{},{}/".format(
            token, channel,
            resolution,
            x_start, x_stop,
            y_start, y_stop,
            z_start, z_stop
        )

        req = requests.post(url, data=compressed, headers={
            'Content-Type': 'application/octet-stream'
        })

        if req.status_code is not 200:
            raise RemoteDataUploadError(req.text)
        else:
            return True

    # SECTION:
    # RAMON Download

    def get_ramon_ids(self, token, channel='annotation', ramon_type=None):
        """
        Return a list of all IDs available for download from this token and
        channel.

        http://www.openconnecto.me/ocp/ca/test_ramonify_public/neuron/query/type/5/

        Arguments:
            token (str): Project to use
            channel (str): Channel to use (default 'annotation')
        Returns:
            int[]: A list of the ids of the returned RAMON objects
        Raises:
            RemoteDataNotFoundError: If the channel or token is not found
        """

        url = self.url("{}/{}/query/".format(token, channel))
        if ramon_type is not None:
            # User is requesting a specific ramon_type.
            if type(ramon_type) is not int:
                ramon_type = ramon.AnnotationType.get_int(ramon_type)
            url += "type/{}/".format(str(ramon_type))

        req = requests.get(url)

        if req.status_code is not 200:
            raise RemoteDataNotFoundError('No query results for token {}.'
                                          .format(token))
        else:
            with tempfile.NamedTemporaryFile() as tmpfile:
                tmpfile.write(req.content)
                tmpfile.seek(0)
                h5file = h5py.File(tmpfile.name, "r")
                return [i for i in h5file['ANNOIDS']]
            raise IOError("Could not successfully mock HDF5 file for parsing.")

    def get_ramon(self, token, channel, anno_id, resolution,
                  metadata_only=False):
        """
        Download a RAMON object by ID.

        Arguments:
            token (str): Project to use
            channel (str): The channel to use
            anno_id (int, str): The ID of a RAMON object to gather. Coerced str
            resolution (int): Resolution (if not working, try a higher num)
            metadata_only (bool):  True = returns `get_ramon_metadata` instead

        Returns:
            ndio.ramon.RAMON

        Raises:
            RemoteDataNotFoundError: If the requested anno_id cannot be found.
        """

        if metadata_only:
            return self.get_ramon_metadata(token, channel, anno_id)

        # Download the data itself
        req = requests.get(self.url() +
                           "{}/{}/{}/cutout/{}/".format(token, channel,
                                                        anno_id, resolution))

        if req.status_code is not 200:
            raise RemoteDataNotFoundError('No data for id {}.'.format(anno_id))
        else:

            with tempfile.NamedTemporaryFile() as tmpfile:
                tmpfile.write(req.content)
                tmpfile.seek(0)
                h5file = h5py.File(tmpfile.name, "r")

                r = ramon.hdf5_to_ramon(h5file)
                return r

    def get_ramon_metadata(self, token, channel, anno_id):
        """
        Download a RAMON object by ID. `anno_id` can be a string `"123"`, an
        int `123`, an array of ints `[123, 234, 345]`, an array of strings
        `["123", "234", "345"]`, or a comma-separated string list
        `"123,234,345"`.

        Arguments:
            token (str): Project to use
            channel (str): The channel to use
            anno_id: An int, a str, or a list of ids to gather

        Returns:
            JSON. If you pass a single id in str or int, returns a single datum
            If you pass a list of int or str or a comma-separated string, will
            return a dict with keys from the list and the values are the JSON
            returned from the server.

        Raises:
            RemoteDataNotFoundError: If the data cannot be found on the Remote
        """

        if type(anno_id) is int:
            # there's just one ID to download
            return self._get_single_ramon_metadata(token, channel,
                                                   str(anno_id))
        elif type(anno_id) is str:
            # either "id" or "id,id,id":
            if (len(anno_id.split(',')) > 1):
                results = {}
                for i in anno_id.split(','):
                    results[i] = self._get_single_ramon_metadata(
                        token, channel, anno_id.strip()
                    )
                return results
            else:
                # "id"
                return self._get_single_ramon_metadata(token, channel,
                                                       anno_id.strip())
        elif type(anno_id) is list:
            # [id, id] or ['id', 'id']
            results = {}
            for i in anno_id:
                results[i] = self._get_single_ramon_metadata(token, channel,
                                                             str(anno_id)
                                                             .strip())
            return results

    def _get_single_ramon_metadata(self, token, channel, anno_id):
        req = requests.get(self.url() +
                           "{}/{}/{}/nodata/".format(token, channel,
                                                     anno_id))

        if req.status_code is not 200:
            raise RemoteDataNotFoundError('No data for id {}.'.format(anno_id))
        else:
            with tempfile.NamedTemporaryFile() as tmpfile:
                tmpfile.write(req.content)
                tmpfile.seek(0)
                h5file = h5py.File(tmpfile.name, "r")

                r = ramon.hdf5_to_ramon(h5file)
                return r

<<<<<<< HEAD
    def reserve_ids(self, quantity):
        """
        Requests a list of next-available-IDs from the server.

        Arguments:
            quantity (int): The number of IDs to reserve

        Returns:
            int[quantity]: List of IDs you've been granted
        """
        raise NotImplementedError("No reserving yet, sorry!")

    def merge_ids(self, token, channel, ids):
=======
    def merge_ids(self, token, channel, ids, delete=False):
>>>>>>> 37b46456
        """
        Call the restful endpoint to merge two RAMON objects into one.

        Arguments:
            token
            channel
            ids (int[]): the list of the IDs to merge
            delete (bool : False): Whether to delete after merging.

        Returns:
            json
        """
        req = requests.get(self.url() + "/merge/{}/"
                           .format(','.join([str(i) for i in ids])))
        if req.status_code is not 200:
            raise RemoteDataUploadError('Could not merge ids {}'.format(
                                        ','.join([str(i) for i in ids])))
        else:
            return True

<<<<<<< HEAD
    def post_ramon(self, token, channel, r, overwrite=True):
=======
    def delete_ramon(self, token, channel, anno):
        """
        Deletes an annotation from the server. Probably you should be careful
        with this function, it seems dangerous.

        Arguments:
            token
            channel
            anno (int OR list(int) OR RAMON): The annotation to delete. If a
                RAMON object is supplied, the remote annotation will be deleted
                by an ID lookup. If an int is supplied, the annotation will be
                deleted for that ID. If a list of ints are provided, they will
                all be deleted.

        Returns:
            bool: Success
        """
        if type(anno) is int:
            a = anno
        if type(anno) is str:
            a = int(anno)
        if type(anno) is list:
            a = ",".join(anno)
        else:
            a = anno.id

        req = requests.delete(self.url("{}/{}/{}/".format(token, channel, a)))
        if req.status_code is not 200:
            raise RemoteDataNotFoundError("Could not delete id {}.".format(a))
        else:
            return True

    def post_ramon(self, token, channel, r):
>>>>>>> 37b46456
        """
        Posts a RAMON object to the Remote.

        Arguments:
            token (str): Project to use
            channel (str): The channel to use
            ramon (RAMON): The annotation to upload
            overwrite (bool : True): Whether to overwrite by default. If False
                and a collision occurs, raises a RemoteDataUploadError.

        Returns:
            bool: Success = True

        Throws:
            RemoteDataUploadError if something goes wrong
        """

        # First, create the hdf5 file.
        filename = str(r.id) + ".hdf5"
        tmp_h5 = ramon.ramon_to_hdf5(r)

        with open(tmp_h5.name, 'rb') as hdf5_data:

            req = requests.post(self.url("{}/{}/overwrite/"
                                .format(token, channel)), headers={
                'Content-Type': 'application/x-www-form-urlencoded'
            }, data=hdf5_data.read())
            if req.status_code is not 200:
                tmp_h5.close()
                if 404 == req.status_code:
                    raise RemoteDataUploadError("KE 404: Duplicate upload.")
                if 500 == req.status_code:
                    raise RemoteDataUploadError("KE 500: Bad upload.")
                raise RemoteDataUploadError(req.status_code)
            else:
                tmp_h5.close()
                return True

    # SECTION:
    # Channels

    def create_channel(self, token, name, channel_type, dtype, readonly):
        """
        Create a new channel on the Remote, using channel_data.

        Arguments:
            token (str): The token the new channel should be added to
            name (str): The name of the channel to add
            type (str): Type of the channel to add (e.g. neurodata.IMAGE)
            dtype (str): The datatype of the channel's data (e.g. 'uint8')
            readonly (bool): Can others write to this channel?

        Returns:
            bool: True if successful, False otherwise.

        Raises:
            ValueError: If your args were bad :(
            RemoteDataUploadError: If the channel data is valid but upload
                fails for some other reason.
        """

        for c in name:
            if not c.isalnum():
                raise ValueError("Name cannot contain character {}.".format(c))

        if channel_type not in ['image', 'annotation']:
            raise ValueError('Channel type must be ' +
                             'neurodata.IMAGE or neurodata.ANNOTATION.')

        if readonly * 1 not in [0, 1]:
            raise ValueError("readonly must be 0 (False) or 1 (True).")

        # Good job! You supplied very nice arguments.
        req = requests.post(self.url("{}/createChannel/".format(token)), json={
            "channels": {
                name: {
                    "channel_name": name,
                    "channel_type": channel_type,
                    "datatype": dtype,
                    "readonly": readonly * 1
                }
            }
        })

        if req.status_code is not 200:
            raise RemoteDataUploadError('Could not upload {}'.format(req.text))
        else:
            return True

    def delete_channel(self, token, name):
        """
        Delete an existing channel on the Remote. Be careful!

        Arguments:
            token (str): The token the new channel should be deleted from
            name (str): The name of the channel to delete

        Returns:
            bool: True if successful, False otherwise.

        Raises:
            RemoteDataUploadError: If the upload fails for some reason.
        """

        req = requests.post(self.url("{}/deleteChannel/".format(token)), json={
            "channels": [name]
        })

        if req.status_code is not 200:
            raise RemoteDataUploadError('Could not delete {}'.format(req.text))
        else:
            return True<|MERGE_RESOLUTION|>--- conflicted
+++ resolved
@@ -549,7 +549,6 @@
                 r = ramon.hdf5_to_ramon(h5file)
                 return r
 
-<<<<<<< HEAD
     def reserve_ids(self, quantity):
         """
         Requests a list of next-available-IDs from the server.
@@ -563,9 +562,6 @@
         raise NotImplementedError("No reserving yet, sorry!")
 
     def merge_ids(self, token, channel, ids):
-=======
-    def merge_ids(self, token, channel, ids, delete=False):
->>>>>>> 37b46456
         """
         Call the restful endpoint to merge two RAMON objects into one.
 
@@ -586,9 +582,6 @@
         else:
             return True
 
-<<<<<<< HEAD
-    def post_ramon(self, token, channel, r, overwrite=True):
-=======
     def delete_ramon(self, token, channel, anno):
         """
         Deletes an annotation from the server. Probably you should be careful
@@ -622,7 +615,6 @@
             return True
 
     def post_ramon(self, token, channel, r):
->>>>>>> 37b46456
         """
         Posts a RAMON object to the Remote.
 
